--- conflicted
+++ resolved
@@ -28,12 +28,6 @@
 
 def create_context(register_functions=True):
     cont = context.Context()
-<<<<<<< HEAD
     if register_functions:
         functions.register(cont)
-=======
-    builtin.add_to_context(cont)
-    if include_extended_functions:
-        extended.add_to_context(cont)
->>>>>>> ae6636a9
     return context.Context(cont)