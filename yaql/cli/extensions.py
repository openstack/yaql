#    Copyright (c) 2013 Mirantis, Inc.
#
#    Licensed under the Apache License, Version 2.0 (the "License"); you may
#    not use this file except in compliance with the License. You may obtain
#    a copy of the License at
#
#         http://www.apache.org/licenses/LICENSE-2.0
#
#    Unless required by applicable law or agreed to in writing, software
#    distributed under the License is distributed on an "AS IS" BASIS, WITHOUT
#    WARRANTIES OR CONDITIONS OF ANY KIND, either express or implied. See the
#    License for the specific language governing permissions and limitations
#    under the License.

import json
import os
import types
import yaql

from json import JSONDecoder
from yaql.context import ContextAware, Context
from yaql.exceptions import YaqlParsingException, YaqlException

PROMPT = "yaql> "


@ContextAware()
def main(context):
    print "Yet Another Query Language - command-line query tool"
    print "Copyright (c) 2013 Mirantis, Inc"
    print
    if not context.get_data():
        print "No data loaded into context "
        print "Type '@load data-file.json' to load data"
        print
    comm = True
    while comm != 'exit':
        try:
            comm = raw_input(PROMPT)
        except EOFError:
            return
        if comm[0] == '@':
            funcName, args = parse_service_command(comm)
            if funcName not in SERVICE_FUNCTIONS:
                print "Unknown command " + funcName
            else:
                SERVICE_FUNCTIONS[funcName](args, context)
            continue
        try:
            expr = yaql.parse(comm)
        except YaqlParsingException as ex:
            if ex.position:
                pointer_string = (" " * (ex.position + len(PROMPT))) + '^'
                print pointer_string
            print ex.message
            continue
        try:
            res = expr.evaluate(context=Context(context))
            if isinstance(res, types.GeneratorType):
                res = list(res)
            print json.dumps(res, indent=4)
<<<<<<< HEAD
        except StandardError as ex:
=======
        except Exception as ex:
>>>>>>> 9df27b3b
            print "Execution exception:"
            if hasattr(ex, 'message'):
                print ex.message
            else:
                print "Unknown"


def load_data(data_file, context):
    try:
        json_str = open(os.path.expanduser(data_file)).read()
    except IOError as e:
        print "Unable to read data file '{0}': {1}".format(data_file,
                                                           e.strerror)
        return
    try:
        decoder = JSONDecoder()
        data = decoder.decode(json_str)
    except Exception as e:
        print "Unable to parse data: " + e.message
        return
    context.set_data(data)
    print "Data from file '{0}' loaded into context".format(data_file)


def register_in_context(context):
    context.register_function(main, '__main')


def parse_service_command(comm):
    space_index = comm.find(' ')
    if space_index == -1:
        return comm, None
    func_name = comm[:space_index]
    args = comm[len(func_name) + 1:]
    return func_name, args


SERVICE_FUNCTIONS = {
    # '@help':print_help,
    '@load': load_data,
    # '@import':import_module,
    # '@register':register_function
}<|MERGE_RESOLUTION|>--- conflicted
+++ resolved
@@ -59,11 +59,7 @@
             if isinstance(res, types.GeneratorType):
                 res = list(res)
             print json.dumps(res, indent=4)
-<<<<<<< HEAD
         except StandardError as ex:
-=======
-        except Exception as ex:
->>>>>>> 9df27b3b
             print "Execution exception:"
             if hasattr(ex, 'message'):
                 print ex.message
