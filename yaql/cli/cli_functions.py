--- conflicted
+++ resolved
@@ -25,15 +25,6 @@
 from yaql.language import lexer
 from yaql.language.engine import context_aware
 from yaql.language.utils import limit
-
-<<<<<<< HEAD
-=======
-from json import JSONDecoder
-from yaql import __version__ as version
-from yaql.context import ContextAware, Context
-from yaql.exceptions import YaqlParsingException
-from yaql.utils import limit
->>>>>>> ae6636a9
 
 
 PROMPT = "yaql> "
